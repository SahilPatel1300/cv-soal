--- conflicted
+++ resolved
@@ -23,270 +23,121 @@
 Helper classes for analyzing machine learning output
 Author: Jeff Mahler
 """
+import IPython
 import matplotlib.pyplot as plt
 import numpy as np
 import os
 import yaml
+
 import sklearn.metrics as sm
-
+import scipy.stats as ss
 
 class ConfusionMatrix(object):
-    """ Confusion Matrix for classification errors """
-
+    """ Confusion matrix for classification errors """
     def __init__(self, num_categories):
-        """
+        self.num_categories = num_categories
+
+        # organized as row = true, column = pred
+        self.data = np.zeros([num_categories, num_categories])
+
+    def update(self, predictions, labels):
+        num_pred = predictions.shape[0]
+        for i in range(num_pred):
+            self.data[labels[i].astype(np.uint16), predictions[i].astype(np.uint16)] += 1
+
+class ClassificationResult(object):
+    def __init__(self, pred_probs, labels):
+        """ Creates a classification result.
+
         Parameters
         ----------
-        num_categories : int
-                number of prediction categories
+        pred_probs : :obj:`numpy.ndarray`
+            array of predicted class probabilities
+        labels : :obj:`numpy.ndarray`
+            array of integer class labels
         """
-        self.num_categories = num_categories
-
-        # organized as row = true, column = pred
-        self.matrix = np.zeros([num_categories, num_categories])
-
-    def update(self, predictions, labels):
-        """ Update the Confusion Matrix with predictions and labels
-
-        Parameters
-        ----------
-        predictions :obj: list
-                predictions to put in the matrix
-        labels :obj: list
-                labels to put in the matrix
-        """
-        num_pred = predictions.shape[0]
-        for i in range(num_pred):
-            self.matrix[labels[i].astype(np.uint16),
-                        predictions[i].astype(np.uint16)] += 1
-
-
-class ClassificationResult(object):
-    """ Wrapper for machine learning classification results """
-
-    def __init__(self, pred_probs_list, labels_list):
-        """
-        Parameters
-        ----------
-        pred_probs_list :obj: list
-                list of predicted probabilities
-        labels_list :obj: list
-                list of labels corresponding to predicted probabilites
-        """
-        self.pred_probs = None
-        self.labels = None
-
-        for pred_probs, labels in zip(pred_probs_list, labels_list):
-            if self.pred_probs is None:
-                self.pred_probs = pred_probs
-                self.labels = labels
-            else:
-                self.pred_probs = np.r_[self.pred_probs, pred_probs]
-                self.labels = np.r_[self.labels, labels]
+        self.pred_probs = pred_probs.astype(np.float32)
+        self.labels = labels.astype(np.uint32)
 
     @property
     def error_rate(self):
-        """ Get the error rate
-
-        Returns
-        -------
-        : float
-                the error rate
-        """
-        return 100.0 - (
-            100.0 *
+        return 1.0 - (
+            1.0 *
             np.sum(self.predictions == self.labels) /
             self.num_datapoints)
 
+    @property
+    def accuracy(self):
+        return np.mean(1 * (self.predictions == self.labels))
+
     def top_k_error_rate(self, k):
-        """ Get the top k error rates
-
-        Parameters
-        ----------
-        k : int
-                number of error rates to get
-
-        Returns
-        -------
-        :obj: ndarray
-                ndarray of top k error rates
-        """
         predictions_arr = self.top_k_predictions(k)
         labels_arr = np.zeros(predictions_arr.shape)
         for i in range(k):
-            labels_arr[:, i] = self.labels
-
-        return 100.0 - (
-            100.0 *
+            labels_arr[:,i] = self.labels
+
+        return 1.0 - (
+            1.0 *
             np.sum(predictions_arr == labels_arr) /
             self.num_datapoints)
 
     @property
     def fpr(self):
-        """ Get the false positive rate
-
-        Returns
-        -------
-        : float
-                the false positive rate
-        """
         if np.sum(self.labels == 0) == 0:
             return 0.0
-        return float(np.sum((self.predictions == 1) & (
-            self.labels == 0))) / np.sum(self.labels == 0)
+        return float(np.sum((self.predictions == 1) & (self.labels == 0))) / np.sum(self.labels == 0)
 
     @property
     def precision(self):
-        """ Get the precision
-
-        Returns
-        -------
-        : float
-                the precision
-        """
         if np.sum(self.predictions == 1) == 0:
             return 1.0
-        return float(np.sum((self.predictions == 1) & (
-            self.labels == 1))) / np.sum(self.predictions == 1)
+        return float(np.sum((self.predictions == 1) & (self.labels == 1))) / np.sum(self.predictions == 1)
 
     @property
     def recall(self):
-        """ Get the recall
-
-        Returns
-        ------
-        :float
-                the recall
-        """
         if np.sum(self.predictions == 1) == 0:
             return 1.0
-        try:
-            return float(np.sum((self.predictions == 1) & (
-                self.labels == 1))) / np.sum(self.labels == 1)
-        except ZeroDivisionError:
-            return 0.0
+        return float(np.sum((self.predictions == 1) & (self.labels == 1))) / np.sum(self.labels == 1)
 
     @property
     def num_datapoints(self):
-        """ Get the number of datapoints
-
-        Returns
-        -------
-        : int
-                the number of datapoints
-        """
         return self.pred_probs.shape[0]
 
     @property
     def num_categories(self):
-        """ Get the number of categories
-
-        Returns
-        -------
-        : int
-                the number of categories
-        """
         return self.pred_probs.shape[1]
-
+        
     @property
     def predictions(self):
-        """ Get the final predicted probability for each datapoint
-
-        Returns
-        ------
-        :obj: ndarray
-                ndarray of final probabilities for each datapoint
-        """
         return np.argmax(self.pred_probs, 1)
 
-    def mispredicted_indices(self):
-        """ Return the set of indices mis-predicted
-
-        Returns
-        ------
-        :obj: ndarray
-                ndarray of the mispredicted indices
-        """
-        return np.where(self.predictions != self.labels)[0]
-
-    def correct_indices(self):
-        """ Return the set of indices correctly predicted
-
-        Returns
-        ------
-        :obj: ndarray
-                ndarray of the correctly predicted indices
-
-        """
-        return np.where(self.predictions == self.labels)[0]
-
     def top_k_predictions(self, k):
-        """ Get the top k predictions
-
-        Parameters
-        ----------
-        k : int
-                number of predictions to get
-
-        Returns
-        -------
-        :obj: ndarray
-                ndarray of top k predictions rates
-        """
         return np.argpartition(self.pred_probs, -k, axis=1)[:, -k:]
 
     @property
     def confusion_matrix(self):
-        """ Get a confusion matrix representing the predictions and labels in this ClassificationResult
-
-        Returns
-        -------
-        :obj: ConfusionMatrix
-                ConfusionMatrix representing the predictions and labels
-        """
         cm = ConfusionMatrix(self.num_categories)
         cm.update(self.predictions, self.labels)
         return cm
 
+    def mispredicted_indices(self):
+        return np.where(self.predictions != self.labels)[0]
+
+    def correct_indices(self):
+        return np.where(self.predictions == self.labels)[0]
+
     def convert_labels(self, mapping):
-        """  Converts this ClassificationResult to a new ClassificationResult with different labels using the specified mapping
-
-        Returns
-        ------
-        :obj: ClassificationResult
-                ClassificationResult containing new labels
-        """
         new_num_categories = len(set(mapping.values()))
         new_probs = np.zeros([self.num_datapoints, new_num_categories])
         new_labels = np.zeros(self.num_datapoints)
         for i in range(self.num_datapoints):
             for j in range(self.num_categories):
-                new_probs[i, mapping[j]] += self.pred_probs[i, j]
+                new_probs[i,mapping[j]] += self.pred_probs[i,j]
             new_labels[i] = mapping[self.labels[i]]
         return ClassificationResult([new_probs], [new_labels])
 
+    @property
     def label_vectors(self):
-        """ Get label vectors for this ClassificationResult
-
-        Returns
-        -------
-        :obj: ndarray
-                ndarray of predicted probabilities
-        :obj: ndarray
-                ndarray of labels
-        """
-        return self.pred_probs[:, 1], self.labels
-
-    def multiclass_label_vectors(self):
-        """ Get multiclass label vectors for this ClassificationResult
-
-        Returns
-        -------
-        :obj: ndarray
-                ndarray of predicted probabilities
-        :obj: ndarray
-                ndarray of labels
-        """
         label_mat = np.zeros(self.pred_probs.shape)
         for i in range(self.num_datapoints):
             label_mat[i, self.labels[i]] = 1
@@ -295,146 +146,70 @@
         labels_vec = label_mat.ravel()
         return pred_probs_vec, labels_vec
 
-    def precision_recall_curve(
-            self,
-            plot=False,
-            line_width=2,
-            font_size=15,
-            color='b',
-            style='-',
-            label='',
-            marker=None):
-        """ Generates precision recall curve for the predictions and labels in this ClassificationResult. Optionally plots the
-        curve if the plot flag is on
-
-        Parameters
-        ----------
-        plot : boolean
-                whether or not to plot the curve
-        line_width : float
-                line width to use if plotting
-        font_size : int
-                font size to use if plotting
-        color :obj: str
-                color to use if plotting
-        style :obj: str
-                style to use if plotting
-        label :obj: str
-                label to use if plotting
-        marker :obj: str
-                valid marker style to use if plotting
-
-        Returns
-        -------
-        precision :obj: ndarray
-                ndarray of precision values
-        recall :obj: ndarray
-                ndarray of recall values
-        thresholds :obj: ndarray
-                ndarray of thresholds
-        """
-        pred_probs_vec, labels_vec = self.label_vectors()
-        precision, recall, thresholds = sm.precision_recall_curve(
-            labels_vec, pred_probs_vec)
+    def precision_recall_curve(self, plot=False, line_width=2, font_size=15, color='b', style='-', label='', marker=None):
+        pred_probs_vec, labels_vec = self.label_vectors
+        precision, recall, thresholds = sm.precision_recall_curve(labels_vec, pred_probs_vec)
         if plot:
-            plt.plot(
-                recall,
-                precision,
-                linewidth=line_width,
-                color=color,
-                linestyle=style,
-                label=label,
-                marker=marker)
+            plt.plot(recall, precision, linewidth=line_width, color=color, linestyle=style, label=label, marker=marker)
+            plt.xlim(0,1)
+            plt.ylim(0,1)
             plt.xlabel('Recall', fontsize=font_size)
             plt.ylabel('Precision', fontsize=font_size)
         return precision, recall, thresholds
 
-    def roc_curve(
-            self,
-            plot=False,
-            line_width=2,
-            font_size=15,
-            color='b',
-            style='-',
-            label=''):
-        """ Generates receiver operating characteristic curve for the predictions and labels in this ClassificationResult. Optionally plots
-        the curve if the plot flag is on
-
-        Parameters
-        ----------
-        plot : boolean
-                whether or not to plot the curve
-        line_width : float
-                line width to use if plotting
-        font_size : int
-                font size to use if plotting
-        color :obj: str
-                color to use if plotting
-        style :obj: str
-                style to use if plotting
-        label :obj: str
-                label to use if plotting
-
-        Returns
-        -------
-        fpr :obj: ndarray
-                false positive rates
-        tpr :obj: ndarray
-                true positive rates
-        thresholds :obj: ndarray
-                thresholds
-        """
-        pred_probs_vec, labels_vec = self.multiclass_label_vectors()
+    def roc_curve(self, plot=False, line_width=2, font_size=15, color='b', style='-', label=''):
+        pred_probs_vec, labels_vec = self.label_vectors
         fpr, tpr, thresholds = sm.roc_curve(labels_vec, pred_probs_vec)
 
         if plot:
-            plt.plot(
-                fpr,
-                tpr,
-                linewidth=line_width,
-                color=color,
-                linestyle=style,
-                label=label)
+            plt.plot(fpr, tpr, linewidth=line_width, color=color, linestyle=style, label=label)
             plt.xlabel('FPR', fontsize=font_size)
             plt.ylabel('TPR', fontsize=font_size)
         return fpr, tpr, thresholds
 
     @property
     def ap_score(self):
-        """ Get the average precision score for this ClassificationResult
-
-        Returns
-        -------
-        : float
-                the average precision score
-        """
-        pred_probs_vec, labels_vec = self.multiclass_label_vectors()
-        return sm.average_precision_score(labels_vec, pred_probs_vec)
+        pred_probs_vec, labels_vec = self.label_vectors
+        ap = 0.0
+        try:
+            ap = sm.average_precision_score(labels_vec, pred_probs_vec)
+        except:
+            pass
+        return ap
 
     @property
     def auc_score(self):
-        """ Get the area under curve score for this ClassificationResult
-
-        Returns
-        -------
-        : float
-                the area under curve score
-        """
-        pred_probs_vec, labels_vec = self.multiclass_label_vectors()
-        return sm.roc_auc_score(labels_vec, pred_probs_vec)
+        pred_probs_vec, labels_vec = self.label_vectors
+        auc = 0.0
+        try:
+            auc = sm.roc_auc_score(labels_vec, pred_probs_vec)
+        except:
+            pass
+        return auc
+            
+    @property
+    def pearson_correlation(self):
+        pred_probs_vec, labels_vec = self.label_vectors
+        pcorr_coef = np.corrcoef(labels_vec, pred_probs_vec)
+        pearson_coef = pcorr_coef[0,1]
+        return pearson_coef
+
+    @property
+    def spearman_correlation(self):
+        pred_probs_vec, labels_vec = self.label_vectors
+        spearman_coef, _ = ss.spearmanr(labels_vec, pred_probs_vec)
+        return spearman_coef
+
+    @property
+    def spearman_pvalue(self):
+        pred_probs_vec, labels_vec = self.label_vectors
+        _, p_value = ss.spearmanr(labels_vec, pred_probs_vec)
+        return p_value
 
     def save(self, filename):
-        """ Saves the predictions and labels stored in this ClassificationResult to respective npz files in the directory
-        specified by filename
-
-        Parameters
-        ----------
-        filename :obj: str
-                the directory to which to store the predictions and labels
-        """
         if not os.path.exists(filename):
             os.mkdir(filename)
-
+        
         pred_filename = os.path.join(filename, 'predictions.npz')
         np.savez_compressed(pred_filename, self.pred_probs)
 
@@ -443,33 +218,19 @@
 
     @staticmethod
     def load(filename):
-        """ Loads the predictions and labels stored in `predictions.npz` and `labels.npz` in the directory specified by
-        filename into a ClassificationResult
-
-        Parameters
-        ----------
-        filename :obj: str
-                the directory from which to load the predictions and labels
-
-        Returns
-        -------
-        :obj: ClassificationResult
-                a ClassificationResult object containing the predictions and labels
-        """
         if not os.path.exists(filename):
-            raise ValueError('File %s does not exists' % (filename))
+            raise ValueError('File %s does not exists' %(filename))
 
         pred_filename = os.path.join(filename, 'predictions.npz')
         pred_probs = np.load(pred_filename)['arr_0']
 
         labels_filename = os.path.join(filename, 'labels.npz')
         labels = np.load(labels_filename)['arr_0']
-        return ClassificationResult([pred_probs], [labels])
-
-
-	@staticmethod
-	def make_summary_table(train_result, val_result, plot=True, save_dir=None, prepend="", save=False):
-		"""
+        return ClassificationResult(pred_probs, labels)
+
+    @staticmethod
+    def make_summary_table(train_result, val_result, plot=True, save_dir=None, prepend="", save=False):
+	"""
         Makes a matplotlib table object with relevant data
 
         Parameters
@@ -490,125 +251,83 @@
 
         fig: matplotlibt.pyplot.fig
             a figure containing the table
-
+        
         """
-		table_key_list = ['error_rate', 'recall_at_99_precision', 'average_precision', 'precision', 'recall']
-		num_fields = len(table_key_list)
-		# table_dict = dict()
-		# table_dict['error_rate'] = self.error_rate
-		# table_dict['average_precision'] = self.ap_score * 100
-		# table_dict['precision'] = self.precision * 100
-		# table_dict['recall'] = self.recall * 100
-
-		ax = plt.subplot(111, frame_on=False)
-		ax.xaxis.set_visible(False)
-		ax.yaxis.set_visible(False)
-
-		# recall_at_99_precision = rec[np.argmax(prec > 0.99)] * 100  # to put it in percentage terms
-		# table_dict['recall_at_99_precision'] = recall_at_99_precision
-
-		data = np.zeros([num_fields, 2])
-		data_dict = dict()
-
-		names = ['train', 'validation']
-		for name, result in zip(names, [train_result, val_result]):
-
-			data_dict[name] = {}
-			data_dict[name]['error_rate'] = result.error_rate
-			data_dict[name]['average_precision'] = result.ap_score * 100
-			data_dict[name]['precision'] = result.precision * 100
-			data_dict[name]['recall'] = result.recall * 100
-
-
-			precision_array, recall_array, _ = result.precision_recall_curve()
-			recall_at_99_precision = recall_array[np.argmax(precision_array > 0.99)] * 100  # to put it in percentage terms
-			data_dict[name]['recall_at_99_precision'] = recall_at_99_precision
-
-			for i, key in enumerate(table_key_list):
-				data_dict[name][key] = float("{0:.2f}".format(data_dict[name][key]))
-				j = names.index(name)
-				data[i, j] = data_dict[name][key]
-
-
-		table = plt.table(cellText=data, rowLabels=table_key_list, colLabels=names)
-		print type(table)
-
-		fig = plt.gcf()
-		fig.subplots_adjust(bottom=0.15)
-
-		if plot:
-			plt.show()
-
-		# save the results
-		if save_dir is not None and save:
-			fig_filename = os.path.join(save_dir, prepend + 'summary.png')
-			yaml_filename = os.path.join(save_dir, prepend + 'summary.yaml')
-
-			yaml.dump(data_dict, open(yaml_filename, 'w'), default_flow_style=False)
-			fig.savefig(fig_filename, bbox_inches="tight")
-
-		return data_dict, fig
-
-
+	table_key_list = ['error_rate', 'recall_at_99_precision', 'average_precision', 'precision', 'recall']
+	num_fields = len(table_key_list)
+
+	ax = plt.subplot(111, frame_on=False)
+	ax.xaxis.set_visible(False)
+	ax.yaxis.set_visible(False)
+
+        
+        data = np.zeros([num_fields, 2])
+        data_dict = dict()
+
+	names = ['train', 'validation']
+	for name, result in zip(names, [train_result, val_result]):
+	    data_dict[name] = {}
+	    data_dict[name]['error_rate'] = result.error_rate
+	    data_dict[name]['average_precision'] = result.ap_score * 100
+	    data_dict[name]['precision'] = result.precision * 100
+	    data_dict[name]['recall'] = result.recall * 100
+
+
+	    precision_array, recall_array, _ = result.precision_recall_curve()
+	    recall_at_99_precision = recall_array[np.argmax(precision_array > 0.99)] * 100  # to put it in percentage terms
+	    data_dict[name]['recall_at_99_precision'] = recall_at_99_precision
+                        
+	    for i, key in enumerate(table_key_list):
+		data_dict[name][key] = float("{0:.2f}".format(data_dict[name][key]))
+		j = names.index(name)
+		data[i, j] = data_dict[name][key]
+
+
+	table = plt.table(cellText=data, rowLabels=table_key_list, colLabels=names)
+
+	fig = plt.gcf()
+	fig.subplots_adjust(bottom=0.15)
+        
+	if plot:
+	    plt.show()
+
+	# save the results
+	if save_dir is not None and save:
+	    fig_filename = os.path.join(save_dir, prepend + 'summary.png')
+	    yaml_filename = os.path.join(save_dir, prepend + 'summary.yaml')
+            
+	    yaml.dump(data_dict, open(yaml_filename, 'w'), default_flow_style=False)
+	    fig.savefig(fig_filename, bbox_inches="tight")
+            
+	return data_dict, fig
+    
 class RegressionResult(object):
-<<<<<<< HEAD
-    """ Wrapper for machine learning regression results """
-
-    def __init__(self, predictions_list, labels_list):
-        """
+    def __init__(self, predictions, labels):
+        """ Creates a classification result.
+        NOTE: Does not yet work with multidimensional data.
+
         Parameters
         ----------
-        predictions_list :obj: list
-                list of predictions
-        labels_list :obj: list
-                list of labels
+        predictions : :obj:`numpy.ndarray`
+            array of predicted values
+        labels : :obj:`numpy.ndarray`
+            array of true values
         """
-        self.predictions = None
-        self.labels = None
-
-        for predictions, labels in zip(predictions_list, labels_list):
-            if self.predictions is None:
-                self.predictions = predictions
-                self.labels = labels
-            else:
-                self.predictions = np.r_[self.predictions, predictions]
-                self.labels = np.r_[self.labels, labels]
-
-    @property
-    def error_rate(self):
-        """ Get the error rate
-
-        Returns
-        -------
-        : float
-                the error rate
-        """
-        return np.sum((self.predictions - self.labels)**2) / \
-            (float(self.num_datapoints * self.predictions.shape[1]))
+        self.predictions = predictions
+        self.labels = labels
+        
+    @property
+    def mse(self):
+        return np.sum((self.predictions - self.labels)**2) / self.num_datapoints
 
     @property
     def num_datapoints(self):
-        """ Get the number of datapoints
-
-        Returns
-        -------
-        : int
-                the number of datapoints
-        """
         return self.predictions.shape[0]
 
     def save(self, filename):
-        """ Saves the predictions and labels stored in this RegressionResult to respective npz files in the directory
-        specified by filename
-
-        Parameters
-        ----------
-        filename :obj: str
-                the directory to which to store the predictions and labels
-        """
         if not os.path.exists(filename):
             os.mkdir(filename)
-
+        
         pred_filename = os.path.join(filename, 'predictions.npz')
         np.savez_compressed(pred_filename, self.predictions)
 
@@ -617,113 +336,330 @@
 
     @staticmethod
     def load(filename):
-        """ Loads the predictions and labels stored in `predictions.npz` and `labels.npz` in the directory specified by
-        filename into a RegressionResult
-
-        Parameters
-        ----------
-        filename :obj: str
-                the directory from which to load the predictions and labels
-
-        Returns
-        -------
-        :obj: RegressionResult
-                a RegressionResult object containing the predictions and labels
-        """
         if not os.path.exists(filename):
-            raise ValueError('File %s does not exists' % (filename))
+            raise ValueError('File %s does not exists' %(filename))
 
         pred_filename = os.path.join(filename, 'predictions.npz')
         predictions = np.load(pred_filename)['arr_0']
 
         labels_filename = os.path.join(filename, 'labels.npz')
         labels = np.load(labels_filename)['arr_0']
-        return RegressionResult([predictions], [labels])
-=======
-	""" Wrapper for machine learning regression results """
-
-	def __init__(self, predictions_list, labels_list):
-		"""
-		Parameters
-		----------
-		predictions_list :obj: list
-			list of predictions
-		labels_list :obj: list
-			list of labels
-		"""
-		self.predictions = None
-		self.labels = None
-		
-		for predictions, labels in zip(predictions_list, labels_list):
-			if self.predictions is None:
-				self.predictions = predictions
-				self.labels = labels
-			else:
-				self.predictions = np.r_[self.predictions, predictions]
-				self.labels = np.r_[self.labels, labels]
-
-	@property
-	def error_rate(self):
-		""" Get the error rate
-		
-		Returns
-		-------
-		: float
-			the error rate
-		"""
-		return np.sum((self.predictions - self.labels)**2) / (2 * float(self.num_datapoints  * self.predictions.shape[1]))
-
-	@property
-	def num_datapoints(self):
-		""" Get the number of datapoints
-
-		Returns
-		-------
-		: int
-			the number of datapoints
-		"""
-		return self.predictions.shape[0]
-
-	def save(self, filename):
-		""" Saves the predictions and labels stored in this RegressionResult to respective npz files in the directory 
-		specified by filename
-		
-		Parameters
-		----------
-		filename :obj: str
-			the directory to which to store the predictions and labels
-		"""
-		if not os.path.exists(filename):
-			os.mkdir(filename)
-		
-		pred_filename = os.path.join(filename, 'predictions.npz')
-		np.savez_compressed(pred_filename, self.predictions)
-
-		labels_filename = os.path.join(filename, 'labels.npz')
-		np.savez_compressed(labels_filename, self.labels)
-
-	@staticmethod
-	def load(filename):
-		""" Loads the predictions and labels stored in `predictions.npz` and `labels.npz` in the directory specified by
-		filename into a RegressionResult
-		
-		Parameters
-		----------
-		filename :obj: str
-			the directory from which to load the predictions and labels
-
-		Returns
-		-------
-		:obj: RegressionResult
-			a RegressionResult object containing the predictions and labels
-		"""
-		if not os.path.exists(filename):
-			raise ValueError('File %s does not exists' %(filename))
-
-		pred_filename = os.path.join(filename, 'predictions.npz')
-		predictions = np.load(pred_filename)['arr_0']
-
-		labels_filename = os.path.join(filename, 'labels.npz')
-		labels = np.load(labels_filename)['arr_0']
-		return RegressionResult([predictions], [labels])
->>>>>>> c8ec3c96
+        return RegressionResult(predictions, labels)
+
+class BinaryClassificationResult(ClassificationResult):
+    def __init__(self, pred_probs, labels, threshold=0.5):
+        self.threshold = threshold
+        ClassificationResult.__init__(self, pred_probs, labels)
+
+    @property
+    def num_categories(self):
+        return 2
+
+    @property
+    def label_vectors(self):
+        return self.pred_probs, self.labels
+
+    def top_k_predictions(self, k):
+        raise NotImplementedError()
+
+    def top_k_error_rate(self, k):
+        raise NotImplementedError()
+
+    @property
+    def predictions(self):
+        return 1 * (self.pred_probs >= self.threshold)
+
+    @property
+    def precision(self):
+        if sum(self.predictions) == 0:
+            return 1.0
+        return sm.precision_score(self.labels, self.predictions)
+
+    @property
+    def recall(self):
+        return sm.recall_score(self.labels, self.predictions)
+
+    @property
+    def tpr(self):
+        return self.recall
+
+    @property
+    def fpr(self):
+        fp = np.sum((self.labels == 0) & (self.predictions == 1))
+        an = np.sum(self.labels == 0)
+        return float(fp) / an
+
+    @property
+    def f1_score(self):
+        return sm.f1_score(self.labels, self.predictions)
+
+    @property
+    def phi_coef(self):
+        return sm.matthews_corrcoef(self.labels, self.predictions)
+
+    @property
+    def num_true_pos(self):
+        return np.sum(self.labels)
+
+    @property
+    def num_true_neg(self):
+        return self.num_datapoints - self.num_true_pos
+
+    @property
+    def pct_true_pos(self):
+        return np.mean(self.labels)
+
+    @property
+    def pct_true_neg(self):
+        return 1.0 - self.pct_true_pos
+
+    @property
+    def pct_pred_pos(self):
+        return np.mean(1 * (self.predictions == 1))
+
+    @property
+    def pct_pred_neg(self):
+        return 1.0 - self.pct_pred_pos
+
+    @property
+    def sorted_values(self):
+        # sort by prob
+        labels_and_probs = zip(self.labels, self.pred_probs)
+        labels_and_probs.sort(key = lambda x: x[1])
+        labels = [l[0] for l in labels_and_probs]
+        probs = [l[1] for l in labels_and_probs]
+        return labels, probs
+
+    @property
+    def app_score(self):
+        """ Computes the area under the app curve. """
+        # compute curve
+        precisions, pct_pred_pos, taus = self.precision_pct_pred_pos_curve(interval=False)
+
+        # compute area
+        app = 0
+        total = 0
+        for k in range(len(precisions)-1):
+            # read cur data
+            cur_prec = precisions[k]
+            cur_pp = pct_pred_pos[k]
+            cur_tau = taus[k]
+
+            # read next data
+            next_prec = precisions[k+1]
+            next_pp = pct_pred_pos[k+1]
+            next_tau = taus[k+1]
+            
+            # approximate with rectangles
+            mid_prec = (cur_prec + next_prec) / 2.0
+            width_pp = np.abs(next_pp - cur_pp)
+            app += mid_prec * width_pp
+            total += width_pp
+
+        return app
+
+    def precision_recall_curve(self, plot=False, line_width=2, font_size=15, color='b', style='-', label='', marker=None):
+        precision, recall, thresholds = sm.precision_recall_curve(self.labels, self.pred_probs)
+        if plot:
+            plt.plot(recall, precision, linewidth=line_width, color=color, linestyle=style, label=label, marker=marker)
+            plt.xlim(0,1)
+            plt.ylim(0,1)
+            plt.xlabel('Recall', fontsize=font_size)
+            plt.ylabel('Precision', fontsize=font_size)
+        return precision, recall, thresholds
+
+    def roc_curve(self, plot=False, line_width=2, font_size=15, color='b', style='-', label=''):
+        fpr, tpr, thresholds = sm.roc_curve(self.labels, self.pred_probs)
+
+        if plot:
+            plt.plot(fpr, tpr, linewidth=line_width, color=color, linestyle=style, label=label)
+            plt.xlabel('FPR', fontsize=font_size)
+            plt.ylabel('TPR', fontsize=font_size)
+        return fpr, tpr, thresholds
+    
+    def accuracy_curve(self, delta_tau=0.01):
+        """ Computes the relationship between probability threshold
+        and classification accuracy. """
+        # compute thresholds based on the sorted probabilities
+        orig_thresh = self.threshold
+        sorted_labels, sorted_probs = self.sorted_values
+
+        scores = []
+        taus = []
+        tau = 0
+        for k in range(len(sorted_labels)):
+            # compute new accuracy
+            self.threshold = tau
+            scores.append(self.accuracy)
+            taus.append(tau)
+
+            # update threshold
+            tau = sorted_probs[k]
+
+        # add last datapoint
+        tau = 1.0
+        self.threshold = tau
+        scores.append(self.accuracy)
+        taus.append(tau)
+
+        self.threshold = orig_thresh
+        return scores, taus
+
+    def precision_curve(self, delta_tau=0.01):
+        """ Computes the relationship between probability threshold
+        and classification precision. """
+        # compute thresholds based on the sorted probabilities
+        orig_thresh = self.threshold
+        sorted_labels, sorted_probs = self.sorted_values
+
+        scores = []
+        taus = []
+        tau = 0
+        for k in range(len(sorted_labels)):
+            # compute new accuracy
+            self.threshold = tau
+            scores.append(self.precision)
+            taus.append(tau)
+
+            # update threshold
+            tau = sorted_probs[k]
+
+        # add last datapoint
+        tau = 1.0
+        self.threshold = tau
+        scores.append(1.0)
+        taus.append(tau)
+
+        self.threshold = orig_thresh
+        return scores, taus
+
+    def recall_curve(self, delta_tau=0.01):
+        """ Computes the relationship between probability threshold
+        and classification precision. """
+        # compute thresholds based on the sorted probabilities
+        orig_thresh = self.threshold
+        sorted_labels, sorted_probs = self.sorted_values
+
+        scores = []
+        taus = []
+        tau = 0
+        for k in range(len(sorted_labels)):
+            # compute new accuracy
+            self.threshold = tau
+            scores.append(self.recall)
+            taus.append(tau)
+
+            # update threshold
+            tau = sorted_probs[k]
+
+        # add last datapoint
+        tau = 1.0
+        self.threshold = tau
+        scores.append(1.0)
+        taus.append(tau)
+
+        self.threshold = orig_thresh
+        return scores, taus
+
+    def f1_curve(self, delta_tau=0.01):
+        """ Computes the relationship between probability threshold
+        and classification F1 score. """
+        # compute thresholds based on the sorted probabilities
+        orig_thresh = self.threshold
+        sorted_labels, sorted_probs = self.sorted_values
+
+        scores = []
+        taus = []
+        tau = 0
+        for k in range(len(sorted_labels)):
+            # compute new accuracy
+            self.threshold = tau
+            scores.append(self.f1_score)
+            taus.append(tau)
+
+            # update threshold
+            tau = sorted_probs[k]
+
+        # add last datapoint
+        tau = 1.0
+        self.threshold = tau
+        scores.append(self.f1_score)
+        taus.append(tau)
+
+        self.threshold = orig_thresh
+        return scores, taus
+
+    def phi_coef_curve(self, delta_tau=0.01):
+        """ Computes the relationship between probability threshold
+        and classification phi coefficient. """
+        # compute thresholds based on the sorted probabilities
+        orig_thresh = self.threshold
+        sorted_labels, sorted_probs = self.sorted_values
+
+        scores = []
+        taus = []
+        tau = 0
+        for k in range(len(sorted_labels)):
+            # compute new accuracy
+            self.threshold = tau
+            scores.append(self.phi_coef)
+            taus.append(tau)
+
+            # update threshold
+            tau = sorted_probs[k]
+
+        # add last datapoint
+        tau = 1.0
+        self.threshold = tau
+        scores.append(self.phi_coef)
+        taus.append(tau)
+
+        self.threshold = orig_thresh
+        return scores, taus
+
+    def precision_pct_pred_pos_curve(self, interval=False, delta_tau=0.001):
+        """ Computes the relationship between precision
+        and the percent of positively classified datapoints . """
+        # compute thresholds based on the sorted probabilities
+        orig_thresh = self.threshold
+        sorted_labels, sorted_probs = self.sorted_values
+
+        precisions = []
+        pct_pred_pos = []
+        taus = []
+        tau = 0
+        if not interval:
+            for k in range(len(sorted_labels)):
+                # compute new accuracy
+                self.threshold = tau
+                precisions.append(self.precision)
+                pct_pred_pos.append(self.pct_pred_pos)
+                taus.append(tau)
+                
+                # update threshold
+                tau = sorted_probs[k]
+
+        else:
+            while tau < 1.0:
+                # compute new accuracy
+                self.threshold = tau
+                precisions.append(self.precision)
+                pct_pred_pos.append(self.pct_pred_pos)
+                taus.append(tau)
+                
+                # update threshold
+                tau += delta_tau
+
+        # add last datapoint
+        tau = 1.0
+        self.threshold = tau
+        precisions.append(self.precision)
+        pct_pred_pos.append(self.pct_pred_pos)
+        taus.append(tau)
+
+        precisions.append(1.0)
+        pct_pred_pos.append(0.0)
+        taus.append(1.0 + 1e-12)
+
+        self.threshold = orig_thresh
+        return precisions, pct_pred_pos, taus
