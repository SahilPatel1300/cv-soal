--- conflicted
+++ resolved
@@ -41,16 +41,12 @@
 if __name__ == '__main__':
     # parse args
     parser = argparse.ArgumentParser(description='Analyze a Grasp Quality Convolutional Neural Network with TensorFlow')
-    parser.add_argument('model_name', type=str, default=None, help='name of the model to analyze')
+    parser.add_argument('model_dir', type=str, default=None, help='model to analyze')
     parser.add_argument('--output_dir', type=str, default=None, help='path to save the analysis')
     parser.add_argument('--dataset_config_filename', type=str, default=None, help='path to a configuration file for testing on a custom dataset')
     parser.add_argument('--config_filename', type=str, default=None, help='path to the configuration file to use')
     args = parser.parse_args()
-<<<<<<< HEAD
     model_dir = [args.model_dir]
-=======
-    model_name = args.model_name
->>>>>>> 076e79ce
     output_dir = args.output_dir
     dataset_config_filename = args.dataset_config_filename
     config_filename = args.config_filename
@@ -62,10 +58,6 @@
         model_dir = [os.path.join(model_dir[0], model) for model in models]
 
     # set defaults
-    model_dir = os.path.join(os.path.dirname(os.path.realpath(__file__)),
-                             '../models',
-                             model_name)
-
     if output_dir is None:
         output_dir = os.path.join(os.path.dirname(os.path.realpath(__file__)),
                                   '../analysis')
